import { ChatMessage, GetChatCompletionsOptions } from "@azure/openai";
import { UsageData } from "../../interfaces/UsageData";

const defaultSysPrompt: ChatMessageExtended = {
  role: "system",
  content: "You are an AI assistant that helps people find information.",
  isError: false,
};

export type ChatMessageExtended = ChatMessage & {
  isError: boolean;
}

export type ChatState = {
  isLoading: boolean;
  params: GetChatCompletionsOptions;
  usageData: UsageData;
<<<<<<< HEAD
  messages: ChatMessage[];
  model?: string;
=======
  messages: ChatMessageExtended[];
>>>>>>> 2cb4d3a4
};

export const INITIAL_STATE: ChatState = {
  isLoading: false,
  params: {
    maxTokens: 512,
    temperature: 0.7,
    topP: 0.95,
    stop: ["Stop sequences"],
    frequencyPenalty: 0,
    presencePenalty: 0,
  },
  usageData: {
    finish_reason: "",
    completion_tokens: 0,
    prompt_tokens: 0,
    total_tokens: 0,
    response_time: 0,
  },
  messages: [defaultSysPrompt],
};<|MERGE_RESOLUTION|>--- conflicted
+++ resolved
@@ -15,12 +15,8 @@
   isLoading: boolean;
   params: GetChatCompletionsOptions;
   usageData: UsageData;
-<<<<<<< HEAD
-  messages: ChatMessage[];
   model?: string;
-=======
   messages: ChatMessageExtended[];
->>>>>>> 2cb4d3a4
 };
 
 export const INITIAL_STATE: ChatState = {
