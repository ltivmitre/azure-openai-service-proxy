@using System.ComponentModel.DataAnnotations

@namespace AzureOpenAIProxy.Management.Components.EventManagement

<EditForm OnValidSubmit="@HandleValidSubmit" EditContext="@editContext" Disabled="@isSubmitting">
    <ValidationSummary />
    <DataAnnotationsValidator />

    <MudCard>

        <MudCardActions>
            <MudButton ButtonType="ButtonType.Submit" Variant="Variant.Filled"
                Color="@(isSubmitting ? Color.Info : Color.Primary)" Class="ml-auto"
                StartIcon="@Icons.Material.Filled.Save" Disabled="@isSubmitting">@(isSubmitting ? "Saving" : "Save")
            </MudButton>
        </MudCardActions>

        <MudCardContent>
            <MudTextField Label="Event Name" @bind-Value="Model.Name" For="@(() => Model.Name)" />
<<<<<<< HEAD
            <MudTextField Label="Event Shared Code (Optional: No GitHub acct auth format event-id@shared-code/attendee-email-address)" @bind-Value="Model.EventSharedCode"
                For="@(() => Model.EventSharedCode)" />
            <MudTextField Label="Playground Branding Image URL (Optional: Size ~24px high by ~200px wide)" @bind-Value="Model.EventImageUrl" InputType="InputType.Url"
                For="@(() => Model.EventImageUrl)" />
=======
            <MudTextField
                Label="Event Shared Code (Optional: No GitHub acct auth format event-id@shared-code/attendee-email-address)"
                @bind-Value="Model.EventSharedCode" For="@(() => Model.EventSharedCode)" />
            <MudTextField Label="Playground Branding Image URL (Optional: Size ~24px high by ~200px wide)"
                @bind-Value="Model.EventImageUrl" InputType="InputType.Url" For="@(() => Model.EventImageUrl)" />
>>>>>>> 2f8a3a4a
            <MudTextField Label="Organiser Name" @bind-Value="Model.OrganizerName" For="@(() => Model.OrganizerName)" />
            <MudTextField Label="Organiser Email" @bind-Value="Model.OrganizerEmail" InputType="InputType.Email"
                For="@(() => Model.OrganizerEmail)" />


            <MudTextField Label="Start Date" @bind-Value="Model.Start" InputType="InputType.DateTimeLocal"
                For="@(() => Model.Start)" Format="s" />

            <MudTextField Label="End Date" @bind-Value="Model.End" InputType="InputType.DateTimeLocal"
                For="@(() => Model.End)" Format="s" />

            <MudAutocomplete T="TimeZoneInfo" @bind-Value="Model.SelectedTimeZone"
                Label="Time Zone (Start typing the location)" FullWidth="true" For="@(() => Model.SelectedTimeZone)"
                SearchFunc="FilterTimezones">
                <ItemTemplate Context="e">
                    <MudText>
                        <MudIcon Icon="@Icons.Material.Filled.CheckBoxOutlineBlank" Class="mb-n1 mr-3" />
                        @e.DisplayName
                    </MudText>
                </ItemTemplate>
                <ItemSelectedTemplate Context="e">
                    <MudText>
                        <MudIcon Icon="@Icons.Material.Filled.CheckBox" Class="mb-n1 mr-3" />@e.DisplayName
                    </MudText>
                </ItemSelectedTemplate>
            </MudAutocomplete>

            <MudNumericField Label="Max Token Cap (512 for 1hr events with > 50 people. Long running hacks 4000. See help.)"
                @bind-Value="Model.MaxTokenCap" Min="0" Placeholder="512" For="@(() => Model.MaxTokenCap)" />

<<<<<<< HEAD
            <MudNumericField Label="Daily Request Cap (~256 for structured workshops. Long running hacks ~5000)"
                @bind-Value="Model.DailyRequestCap" Min="0" Placeholder="256" For="@(() => Model.DailyRequestCap)" />
=======
            <MudNumericField
                Label="Max Token Cap (512 for 1hr events with > 50 people. Long running hacks 4000. See help.)"
                @bind-Value="Model.MaxTokenCap" Min="0" Placeholder="512" For="@(() => Model.MaxTokenCap)" />

            <MudNumericField Label="Daily Request Cap (~256 for structured workshops. Long running hacks ~5000)"
                @bind-Value="Model.DailyRequestCap" Min="0" Placeholder="256" For="@(() => Model.DailyRequestCap)" />

>>>>>>> 2f8a3a4a

            <MudSwitch @bind-Value="Model.Active" Label="Active" Color="Color.Primary" />
            <MudTextField Label="Markdown Description" @bind-Value="Model.Description" Lines="10"
                For="@(() => Model.Description)" />
        </MudCardContent>

    </MudCard>
</EditForm><|MERGE_RESOLUTION|>--- conflicted
+++ resolved
@@ -17,18 +17,11 @@
 
         <MudCardContent>
             <MudTextField Label="Event Name" @bind-Value="Model.Name" For="@(() => Model.Name)" />
-<<<<<<< HEAD
-            <MudTextField Label="Event Shared Code (Optional: No GitHub acct auth format event-id@shared-code/attendee-email-address)" @bind-Value="Model.EventSharedCode"
-                For="@(() => Model.EventSharedCode)" />
-            <MudTextField Label="Playground Branding Image URL (Optional: Size ~24px high by ~200px wide)" @bind-Value="Model.EventImageUrl" InputType="InputType.Url"
-                For="@(() => Model.EventImageUrl)" />
-=======
             <MudTextField
                 Label="Event Shared Code (Optional: No GitHub acct auth format event-id@shared-code/attendee-email-address)"
                 @bind-Value="Model.EventSharedCode" For="@(() => Model.EventSharedCode)" />
             <MudTextField Label="Playground Branding Image URL (Optional: Size ~24px high by ~200px wide)"
                 @bind-Value="Model.EventImageUrl" InputType="InputType.Url" For="@(() => Model.EventImageUrl)" />
->>>>>>> 2f8a3a4a
             <MudTextField Label="Organiser Name" @bind-Value="Model.OrganizerName" For="@(() => Model.OrganizerName)" />
             <MudTextField Label="Organiser Email" @bind-Value="Model.OrganizerEmail" InputType="InputType.Email"
                 For="@(() => Model.OrganizerEmail)" />
@@ -59,18 +52,9 @@
             <MudNumericField Label="Max Token Cap (512 for 1hr events with > 50 people. Long running hacks 4000. See help.)"
                 @bind-Value="Model.MaxTokenCap" Min="0" Placeholder="512" For="@(() => Model.MaxTokenCap)" />
 
-<<<<<<< HEAD
-            <MudNumericField Label="Daily Request Cap (~256 for structured workshops. Long running hacks ~5000)"
-                @bind-Value="Model.DailyRequestCap" Min="0" Placeholder="256" For="@(() => Model.DailyRequestCap)" />
-=======
-            <MudNumericField
-                Label="Max Token Cap (512 for 1hr events with > 50 people. Long running hacks 4000. See help.)"
-                @bind-Value="Model.MaxTokenCap" Min="0" Placeholder="512" For="@(() => Model.MaxTokenCap)" />
-
             <MudNumericField Label="Daily Request Cap (~256 for structured workshops. Long running hacks ~5000)"
                 @bind-Value="Model.DailyRequestCap" Min="0" Placeholder="256" For="@(() => Model.DailyRequestCap)" />
 
->>>>>>> 2f8a3a4a
 
             <MudSwitch @bind-Value="Model.Active" Label="Active" Color="Color.Primary" />
             <MudTextField Label="Markdown Description" @bind-Value="Model.Description" Lines="10"
