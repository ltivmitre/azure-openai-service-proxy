@page "/event/{id}"

@namespace AzureOpenAIProxy.Management.Components.Pages
@using AzureOpenAIProxy.Management.Components.EventManagement

<MudStack>
    <MudGrid>
        <MudItem xs="12" sm="7">
<<<<<<< HEAD
            <MudStack Row="true">
                <MudText Typo="Typo.h6">Edit Event</MudText>
                <MudSpacer />
                <MudLink Target="_blank" Href="https://microsoft.github.io/azure-openai-service-proxy/events/">
                    <MudIcon Icon="@Icons.Material.Filled.Help" />
                </MudLink>
            </MudStack>
=======
            <Help Title="Edit Event" />
>>>>>>> 49fa794d
            <EventEditor OnValidSubmit="@OnValidSubmit" @bind-Model="Model" />
        </MudItem>
        <MudItem xs="12" sm="5">
            <h1>Resources</h1>

            <MudCard>

                <MudCardActions>
                    @if (!modelsUpdating)
                    {
                        <MudButton Variant="Variant.Filled" Color="Color.Primary" OnClick="@UpdateModels" Class="ml-auto"
                            StartIcon="@Icons.Material.Filled.Save">Update Resources
                        </MudButton>
                    }
                    else
                    {
                        <MudProgressLinear Color="Color.Primary" Indeterminate="true" Class="my-7" />
                    }

                </MudCardActions>

                <MudCardContent>
                    <MudSelect Label="Resources" MultiSelection="true" @bind-SelectedValues="SelectedModels"
                        MultiSelectionTextFunc="@(new Func<List<string>, string>(SelectedModelsDisplay))"
                        Disabled="@modelsUpdating">
                        @foreach (var model in AvailableModels)
                        {
                            <MudSelectItem Value="@model.CatalogId.ToString()">@model.FriendlyName</MudSelectItem>
                        }
                    </MudSelect>

                </MudCardContent>

            </MudCard>
        </MudItem>
    </MudGrid>
</MudStack><|MERGE_RESOLUTION|>--- conflicted
+++ resolved
@@ -6,17 +6,7 @@
 <MudStack>
     <MudGrid>
         <MudItem xs="12" sm="7">
-<<<<<<< HEAD
-            <MudStack Row="true">
-                <MudText Typo="Typo.h6">Edit Event</MudText>
-                <MudSpacer />
-                <MudLink Target="_blank" Href="https://microsoft.github.io/azure-openai-service-proxy/events/">
-                    <MudIcon Icon="@Icons.Material.Filled.Help" />
-                </MudLink>
-            </MudStack>
-=======
             <Help Title="Edit Event" />
->>>>>>> 49fa794d
             <EventEditor OnValidSubmit="@OnValidSubmit" @bind-Model="Model" />
         </MudItem>
         <MudItem xs="12" sm="5">
