@page "/models"

@namespace AzureOpenAIProxy.Management.Components.Pages

<PageTitle>AI Proxy Resources</PageTitle>

<MudStack>
<<<<<<< HEAD
    <MudStack Row="true">
        <MudText Typo="Typo.h6">Resources</MudText>
        <MudSpacer />
        <MudLink Target="_blank" Href="https://microsoft.github.io/azure-openai-service-proxy/resources">
            <MudIcon Icon="@Icons.Material.Filled.Help" />
        </MudLink>
    </MudStack>
=======
    <Help Title="Resources" />
>>>>>>> 49fa794d

    <MudButton Variant="Variant.Filled" Color="Color.Primary" Href="/models/new">New Resource</MudButton>

    <MudTable Items="@Models" Loading="@(Models is null)" LoadingProgressColor="Color.Info" Hover="true"
        Breakpoint="Breakpoint.Sm">
        <HeaderContent>
            <MudTh>Friendly Name</MudTh>
            <MudTh>Resource Name</MudTh>
            <MudTh>Resource Type</MudTh>
            <MudTh>Location</MudTh>
            <MudTh>Active</MudTh>
            <MudTh></MudTh>
            <MudTh></MudTh>
        </HeaderContent>
        <RowTemplate>
            <MudTd DataLabel="FriendlyName">@context.FriendlyName</MudTd>
            <MudTd DataLabel="DeploymentName">@context.DeploymentName</MudTd>
            <MudTd DataLabel="ModelType">@(context.ModelType!.Value.ToString().Replace("_", " "))</MudTd>
            <MudTd DataLabel="Location">@(context.Location)</MudTd>
            <MudTd DataLabel="Active">@(context.Active ? "Yes" : "No")</MudTd>
            <MudTd>
                <MudButton Variant="Variant.Filled" Color="Color.Primary" Href="@($"/models/{context.CatalogId}")">Edit
                </MudButton>
            </MudTd>
            <MudTd>
                <MudButton Variant="Variant.Filled" Color="Color.Primary" @onclick="() => OpenDialog(context)">Delete
                </MudButton>
            </MudTd>
        </RowTemplate>
    </MudTable>

</MudStack><|MERGE_RESOLUTION|>--- conflicted
+++ resolved
@@ -5,17 +5,7 @@
 <PageTitle>AI Proxy Resources</PageTitle>
 
 <MudStack>
-<<<<<<< HEAD
-    <MudStack Row="true">
-        <MudText Typo="Typo.h6">Resources</MudText>
-        <MudSpacer />
-        <MudLink Target="_blank" Href="https://microsoft.github.io/azure-openai-service-proxy/resources">
-            <MudIcon Icon="@Icons.Material.Filled.Help" />
-        </MudLink>
-    </MudStack>
-=======
     <Help Title="Resources" />
->>>>>>> 49fa794d
 
     <MudButton Variant="Variant.Filled" Color="Color.Primary" Href="/models/new">New Resource</MudButton>
 
