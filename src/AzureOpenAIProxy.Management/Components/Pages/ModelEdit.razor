--- conflicted
+++ resolved
@@ -4,17 +4,7 @@
 @using AzureOpenAIProxy.Management.Components.ModelManagement
 
 <MudStack>
-<<<<<<< HEAD
-    <MudStack Row="true">
-        <MudText Typo="Typo.h6">Edit a resource</MudText>
-        <MudSpacer />
-        <MudLink Target="_blank" Href="https://microsoft.github.io/azure-openai-service-proxy/resources">
-            <MudIcon Icon="@Icons.Material.Filled.Help" />
-        </MudLink>
-    </MudStack>
-=======
     <Help Title="Edit model registration" />
->>>>>>> 49fa794d
 
     <ModelEditor OnValidSubmit="@OnValidSubmit" @bind-Model="Model" />
 </MudStack>