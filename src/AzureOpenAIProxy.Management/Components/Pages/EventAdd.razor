--- conflicted
+++ resolved
@@ -5,17 +5,7 @@
 @namespace AzureOpenAIProxy.Management.Components.Pages
 
 <MudStack>
-<<<<<<< HEAD
-    <MudStack Row="true">
-        <MudText Typo="Typo.h6">Create a new event</MudText>
-        <MudSpacer />
-        <MudLink Target="_blank" Href="https://microsoft.github.io/azure-openai-service-proxy/events/">
-            <MudIcon Icon="@Icons.Material.Filled.Help" />
-        </MudLink>
-    </MudStack>
-=======
     <Help Title="Create a new event" />
->>>>>>> 49fa794d
 
     <EventEditor OnValidSubmit="@HandleValidSubmit" />
 </MudStack>