--- conflicted
+++ resolved
@@ -1,93 +1,80 @@
-using Azure.Core;
-using Azure.Identity;
-using AzureOpenAIProxy.Management;
-using AzureOpenAIProxy.Management.Components;
-using Microsoft.EntityFrameworkCore;
-using Microsoft.Identity.Web;
-using MudBlazor.Services;
-using Npgsql;
-
-WebApplicationBuilder builder = WebApplication.CreateBuilder(args);
-
-NpgsqlDataSourceBuilder dataSourceBuilder = new(builder.Configuration.GetConnectionString("AoaiProxyContext"));
-<<<<<<< HEAD
-
-if (!builder.Environment.IsDevelopment())
-{
-=======
-dataSourceBuilder.MapEnum<ModelType>();
-
-if (string.IsNullOrEmpty(dataSourceBuilder.ConnectionStringBuilder.Password))
-{
-    // If no password was provided, we're probably going to be using a managed identity to authenticate.
-    // Define the time period the token lives for, and how long to wait to retry if the token fails.
-    int refreshPeriod = builder.Configuration.GetValue("Azure:TokenRefreshSeconds", 14400);
-    int failureRefreshPeriod = builder.Configuration.GetValue("Azure:TokenFailureRefreshSeconds", 10);
-
-    // Use the Azure SDK to get a token from the managed identity and provide it to Npgsql using the
-    // PeriodicPasswordProvider to refresh it on schedule.
->>>>>>> ede091de
-    dataSourceBuilder.UsePeriodicPasswordProvider(async (_, ct) =>
-    {
-        var credential = new DefaultAzureCredential();
-        var ctx = new TokenRequestContext(["https://ossrdbms-aad.database.windows.net/.default"]);
-        var tokenResponse = await credential.GetTokenAsync(ctx, ct);
-        return tokenResponse.Token;
-<<<<<<< HEAD
-    }, TimeSpan.FromHours(4), TimeSpan.FromMinutes(1));
-}
-
-dataSourceBuilder.MapEnum<ModelType>();
-=======
-    }, TimeSpan.FromSeconds(refreshPeriod), TimeSpan.FromSeconds(failureRefreshPeriod));
-}
-
->>>>>>> ede091de
-NpgsqlDataSource dataSource = dataSourceBuilder.Build();
-
-builder.Services.AddDbContext<AoaiProxyContext>((options) =>
-{
-    options.UseNpgsql(dataSource);
-});
-
-builder.AddAuth();
-
-// Add services to the container.
-builder.Services.AddRazorComponents()
-    .AddInteractiveServerComponents()
-    .AddMicrosoftIdentityConsentHandler();
-
-builder.Services.AddScoped<IEventService, EventService>();
-builder.Services.AddScoped<IAuthService, AuthService>();
-builder.Services.AddScoped<IModelService, ModelService>();
-builder.Services.AddScoped<IMetricService, MetricService>();
-
-builder.Services.AddMudServices();
-
-builder.Services.AddApplicationInsightsTelemetry();
-
-WebApplication app = builder.Build();
-
-// Configure the HTTP request pipeline.
-if (!app.Environment.IsDevelopment())
-{
-    app.UseExceptionHandler("/Error", createScopeForErrors: true);
-    // The default HSTS value is 30 days. You may want to change this for production scenarios, see https://aka.ms/aspnetcore-hsts.
-    app.UseHsts();
-}
-
-app.UseHttpsRedirection();
-
-app.UseAuthentication();
-app.UseAuthorization();
-
-app.UseAntiforgery();
-
-app.UseStaticFiles();
-
-app.MapControllers();
-
-app.MapRazorComponents<App>()
-    .AddInteractiveServerRenderMode();
-
-app.Run();
+using Azure.Core;
+using Azure.Identity;
+using AzureOpenAIProxy.Management;
+using AzureOpenAIProxy.Management.Components;
+using Microsoft.EntityFrameworkCore;
+using Microsoft.Identity.Web;
+using MudBlazor.Services;
+using Npgsql;
+
+WebApplicationBuilder builder = WebApplication.CreateBuilder(args);
+
+NpgsqlDataSourceBuilder dataSourceBuilder = new(builder.Configuration.GetConnectionString("AoaiProxyContext"));
+dataSourceBuilder.MapEnum<ModelType>();
+
+if (string.IsNullOrEmpty(dataSourceBuilder.ConnectionStringBuilder.Password))
+{
+    // If no password was provided, we're probably going to be using a managed identity to authenticate.
+    // Define the time period the token lives for, and how long to wait to retry if the token fails.
+    int refreshPeriod = builder.Configuration.GetValue("Azure:TokenRefreshSeconds", 14400);
+    int failureRefreshPeriod = builder.Configuration.GetValue("Azure:TokenFailureRefreshSeconds", 10);
+
+    // Use the Azure SDK to get a token from the managed identity and provide it to Npgsql using the
+    // PeriodicPasswordProvider to refresh it on schedule.
+    dataSourceBuilder.UsePeriodicPasswordProvider(async (_, ct) =>
+    {
+        var credential = new DefaultAzureCredential();
+        var ctx = new TokenRequestContext(["https://ossrdbms-aad.database.windows.net/.default"]);
+        var tokenResponse = await credential.GetTokenAsync(ctx, ct);
+        return tokenResponse.Token;
+    }, TimeSpan.FromSeconds(refreshPeriod), TimeSpan.FromSeconds(failureRefreshPeriod));
+}
+
+NpgsqlDataSource dataSource = dataSourceBuilder.Build();
+
+builder.Services.AddDbContext<AoaiProxyContext>((options) =>
+{
+    options.UseNpgsql(dataSource);
+});
+
+builder.AddAuth();
+
+// Add services to the container.
+builder.Services.AddRazorComponents()
+    .AddInteractiveServerComponents()
+    .AddMicrosoftIdentityConsentHandler();
+
+builder.Services.AddScoped<IEventService, EventService>();
+builder.Services.AddScoped<IAuthService, AuthService>();
+builder.Services.AddScoped<IModelService, ModelService>();
+builder.Services.AddScoped<IMetricService, MetricService>();
+
+builder.Services.AddMudServices();
+
+builder.Services.AddApplicationInsightsTelemetry();
+
+WebApplication app = builder.Build();
+
+// Configure the HTTP request pipeline.
+if (!app.Environment.IsDevelopment())
+{
+    app.UseExceptionHandler("/Error", createScopeForErrors: true);
+    // The default HSTS value is 30 days. You may want to change this for production scenarios, see https://aka.ms/aspnetcore-hsts.
+    app.UseHsts();
+}
+
+app.UseHttpsRedirection();
+
+app.UseAuthentication();
+app.UseAuthorization();
+
+app.UseAntiforgery();
+
+app.UseStaticFiles();
+
+app.MapControllers();
+
+app.MapRazorComponents<App>()
+    .AddInteractiveServerRenderMode();
+
+app.Run();