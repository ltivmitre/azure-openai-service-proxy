--- conflicted
+++ resolved
@@ -16,11 +16,6 @@
 
 from .authorize import Authorize
 from .config import Config
-<<<<<<< HEAD
-
-# pylint: disable=E0402
-=======
->>>>>>> 4c72a706
 from .db_manager import DBConfig, DBManager
 from .monitor import Monitor
 from .routes.attendee import AttendeeApi as attendee_router
@@ -40,20 +35,11 @@
 DEFAULT_SEARCH_API_VERSION = "2023-11-01"
 OPENAI_IMAGES_API_VERSION = "2023-12-01-preview"
 
-<<<<<<< HEAD
-
-logging.basicConfig(level=logging.WARNING)
-logger = logging.getLogger(__name__)
-
-=======
->>>>>>> 4c72a706
 app = FastAPI(
     # docs_url=None,  # Disable docs (Swagger UI)
     # redoc_url=None,  # Disable redoc
 )
 
-<<<<<<< HEAD
-=======
 logger = logging.getLogger(__name__)
 logger.setLevel(logging.INFO)
 
@@ -78,7 +64,6 @@
     logger.info("Azure Application Insights for logging and tracing enabled.")
 
 
->>>>>>> 4c72a706
 db_config = DBConfig(
     host=os.environ.get("POSTGRES_SERVER"),
     port=os.environ.get("POSTGRES_PORT", 5432),
@@ -169,10 +154,6 @@
 
 @app.on_event("startup")
 async def startup_event():
-<<<<<<< HEAD
-    """startup event"""
-=======
->>>>>>> 4c72a706
     await db_manager.create_pool()
 
 
